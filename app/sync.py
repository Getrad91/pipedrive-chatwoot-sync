#!/usr/bin/env python3
"""
<<<<<<< HEAD
Simple, clean Pipedrive to Chatwoot sync you
=======
Simple, clean Pipedrive to Chatwoot sync
>>>>>>> 7207ce2b

Syncs ONLY Customer organizations (label 5) from Pipedrive to Chatwoot
"""

import os
import sys
import time
import json
import logging
import requests
import pymysql
<<<<<<< HEAD
=======
import pymysql.cursors
from datetime import datetime
>>>>>>> 7207ce2b
from dotenv import load_dotenv

sys.path.append('/app')
from logging_config import get_sync_logger, log_with_extra  # noqa: E402
from notifications import send_sync_alert  # noqa: E402

# Load environment variables
load_dotenv()

# Configuration
PIPEDRIVE_API_KEY = os.getenv('PIPEDRIVE_API_KEY')
CHATWOOT_API_KEY = os.getenv('CHATWOOT_API_KEY')
CHATWOOT_BASE_URL = os.getenv('CHATWOOT_BASE_URL', 'https://support.liveport.com.au/api/v1/accounts/2')
PIPEDRIVE_BASE_URL = os.getenv('PIPEDRIVE_BASE_URL', 'https://api.pipedrive.com/v1')

# Database configuration
DB_CONFIG = {
    'host': os.getenv('MYSQL_HOST', 'localhost'),
    'port': int(os.getenv('MYSQL_PORT', '3307')),
    'user': os.getenv('MYSQL_USER', 'sync_user'),
    'password': os.getenv('MYSQL_PASSWORD'),
    'database': os.getenv('MYSQL_DATABASE', 'pipedrive_chatwoot_sync'),
    'charset': 'utf8mb4'
}


def setup_logging():
<<<<<<< HEAD
    """Set up logging"""
    log_dir = os.getenv('LOG_DIR', 'logs')
    if not os.path.isabs(log_dir):
        script_dir = os.path.dirname(os.path.abspath(__file__))
        log_dir = os.path.join(script_dir, log_dir)
    os.makedirs(log_dir, exist_ok=True)
    logging.basicConfig(
        level=logging.INFO,
        format='%(asctime)s - %(levelname)s - %(message)s',
        handlers=[
            logging.FileHandler(f"{log_dir}/sync.log"),
            logging.StreamHandler(sys.stdout)
        ]
    )
    return logging.getLogger(__name__)
=======
    """Set up logging using centralized configuration"""
    return get_sync_logger()

>>>>>>> 7207ce2b


def get_db_connection():
    """Get database connection"""
    return pymysql.connect(**DB_CONFIG)


def get_customer_organizations():
    """Get all Customer organizations from Pipedrive"""
    logger = logging.getLogger(__name__)
    organizations = []
    start = 0
    limit = 100
<<<<<<< HEAD
=======

>>>>>>> 7207ce2b
    while True:
        try:
            params = {
                'api_token': PIPEDRIVE_API_KEY,
                'start': start,
                'limit': limit
            }
<<<<<<< HEAD
            response = requests.get(f"{PIPEDRIVE_BASE_URL}/organizations", params=params, timeout=30)
            response.raise_for_status()
=======

            response = requests.get(f"{PIPEDRIVE_BASE_URL}/organizations", params=params, timeout=30)
            response.raise_for_status()

>>>>>>> 7207ce2b
            data = response.json()
            page_orgs = data.get('data', [])

            # Filter for Customer organizations only (label 5)
            customer_orgs = [org for org in page_orgs if org.get('label') == 5]
            organizations.extend(customer_orgs)
<<<<<<< HEAD
            logger.info(f"Page {start // limit + 1}: Found {len(customer_orgs)} Customer organizations")
=======

            logger.info(f"Page {start // limit + 1}: Found {len(customer_orgs)} Customer organizations")

>>>>>>> 7207ce2b
            # Check pagination
            pagination = data.get('additional_data', {}).get('pagination', {})
            if not pagination.get('more_items_in_collection', False):
                break

            start = pagination.get('next_start', start + limit)
            time.sleep(1)  # Rate limiting
<<<<<<< HEAD
        except Exception as e:
            logger.error(f"Error fetching organizations: {e}")
            break
=======

        except Exception as e:
            logger.error(f"Error fetching organizations: {e}")
            break

>>>>>>> 7207ce2b
    logger.info(f"Total Customer organizations found: {len(organizations)}")
    return organizations


def clean_organization_data(org):
    """Clean organization data"""
    return {
        'pipedrive_org_id': org['id'],
        'name': (org.get('name') or '').strip(),
        'phone': normalize_phone(org.get('phone', '')),
        'email': (org.get('email') or '').strip(),
        'city': (org.get('address_locality') or '').strip(),
        'country': (org.get('address_country') or '').strip(),
        'status': 'Customer',
        'support_link': org.get('Common Support Link') or org.get('Main Support Link', ''),
        'notes': (org.get('notes') or '').strip(),
        'deal_title': (org.get('deal_title') or '').strip(),
        'owner_name': org.get('owner_id', {}).get('name', '') if org.get('owner_id') else '',
        'raw_data': json.dumps(org)
    }


def normalize_phone(phone):
    """Normalize phone number"""
    if not phone:
        return ""
    phone = "".join(c for c in phone if c.isdigit() or c == "+")
    if not phone.startswith("+"):
        phone = "+61" + phone.lstrip("0")
    digits = "".join(c for c in phone if c.isdigit())
    if len(digits) < 8 or len(digits) > 15:
        return ""
    return phone


def store_organizations(organizations):
    """Store organizations in database"""
    logger = logging.getLogger(__name__)
    conn = get_db_connection()
<<<<<<< HEAD
=======

>>>>>>> 7207ce2b
    try:
        with conn.cursor() as cursor:
            # Clear existing data
            cursor.execute("DELETE FROM organizations")
<<<<<<< HEAD
            # Insert new data
            sql = """
            INSERT INTO organizations
              (pipedrive_org_id, name, phone, support_link, city, country, email, status, data, notes,
               deal_title, owner_name, synced_to_chatwoot)
            VALUES
              (%(pipedrive_org_id)s, %(name)s, %(phone)s, %(support_link)s, %(city)s, %(country)s,
               %(email)s, %(status)s, %(raw_data)s, %(notes)s, %(deal_title)s, %(owner_name)s, 0)
            """
            for org in organizations:
                cursor.execute(sql, clean_organization_data(org))
            conn.commit()
            logger.info(f"Stored {len(organizations)} organizations in database")
=======

            # Insert new data
            sql = """
            INSERT INTO organizations
              (pipedrive_org_id, name, phone, support_link, city, country,
               email, status, data, notes, deal_title, owner_name,
               synced_to_chatwoot)
            VALUES
              (%(pipedrive_org_id)s, %(name)s, %(phone)s, %(support_link)s,
               %(city)s, %(country)s, %(email)s, %(status)s, %(raw_data)s,
               %(notes)s, %(deal_title)s, %(owner_name)s, 0)
            """

            for org in organizations:
                cursor.execute(sql, clean_organization_data(org))

            conn.commit()
            logger.info(f"Stored {len(organizations)} organizations in database")

>>>>>>> 7207ce2b
    finally:
        conn.close()


def sync_to_chatwoot():
    """Sync organizations to Chatwoot"""
    logger = logging.getLogger(__name__)
    conn = get_db_connection()
<<<<<<< HEAD
=======

>>>>>>> 7207ce2b
    try:
        # Get the Customer Database inbox ID
        inboxes_url = f"{CHATWOOT_BASE_URL}/inboxes"
        inboxes_headers = {'Api-Access-Token': CHATWOOT_API_KEY}
        inboxes_response = requests.get(inboxes_url, headers=inboxes_headers, timeout=30)
<<<<<<< HEAD
=======

>>>>>>> 7207ce2b
        customer_database_inbox_id = None
        if inboxes_response.status_code == 200:
            inboxes_data = inboxes_response.json()
            inboxes = inboxes_data.get('payload', inboxes_data.get('data', []))
            # Find the Customer Database inbox
            for inbox in inboxes:
                if 'customer database' in inbox.get('name', '').lower():
                    customer_database_inbox_id = inbox.get('id')
                    logger.info(f"Using inbox: {inbox.get('name')} (ID: {customer_database_inbox_id})")
                    break

        if not customer_database_inbox_id:
            logger.warning("Could not find Customer Database inbox, contacts may not be visible in Chatwoot interface")
<<<<<<< HEAD
=======

>>>>>>> 7207ce2b
        with conn.cursor(pymysql.cursors.DictCursor) as cursor:
            cursor.execute("SELECT * FROM organizations WHERE synced_to_chatwoot = 0")
            organizations = cursor.fetchall()

            logger.info(f"Syncing {len(organizations)} organizations to Chatwoot")
<<<<<<< HEAD
            synced_count = 0
            error_count = 0
=======

            synced_count = 0
            error_count = 0

>>>>>>> 7207ce2b
            for org in organizations:
                try:
                    # Search for existing contact
                    search_url = f"{CHATWOOT_BASE_URL}/contacts/search"
                    search_params = {'q': org['name']}
                    search_headers = {'Api-Access-Token': CHATWOOT_API_KEY}
<<<<<<< HEAD
                    search_response = requests.get(search_url, params=search_params, headers=search_headers, timeout=30)
=======

                    search_response = requests.get(search_url, params=search_params,
                                                   headers=search_headers, timeout=30)
>>>>>>> 7207ce2b

                    if search_response.status_code == 429:
                        logger.warning("Rate limited, waiting 60 seconds...")
                        time.sleep(60)
                        search_response = requests.get(search_url, params=search_params,
                                                       headers=search_headers, timeout=30)
<<<<<<< HEAD
=======

>>>>>>> 7207ce2b
                    existing_contact = None
                    if search_response.status_code == 200:
                        search_data = search_response.json()
                        contacts = search_data.get('payload', search_data.get('data', []))
                        if contacts:
                            existing_contact = contacts[0]
<<<<<<< HEAD
=======

>>>>>>> 7207ce2b
                    # Prepare contact data
                    contact_data = {
                        'name': org['name'],
                        'phone_number': org['phone'] if org['phone'] else None,
                        'custom_attributes': {
                            'pipedrive_org_id': org['pipedrive_org_id'],
                            'type': 'organization',
                            'status': org['status'],
                            'city': org['city'],
                            'country': org['country'],
                            'support_link': org['support_link'],
                            'company_name': org['name'],
                            'organization_name': org['name']
                        }
                    }
<<<<<<< HEAD
=======

>>>>>>> 7207ce2b
                    # Create or update contact
                    time.sleep(1)  # Rate limiting

                    if existing_contact:
                        # Update existing contact
                        update_url = f"{CHATWOOT_BASE_URL}/contacts/{existing_contact['id']}"
<<<<<<< HEAD
                        update_headers = {'Api-Access-Token': CHATWOOT_API_KEY, 'Content-Type': 'application/json'}

                        response = requests.put(update_url, json=contact_data, headers=update_headers, timeout=30)
=======
                        update_headers = {'Api-Access-Token': CHATWOOT_API_KEY,
                                          'Content-Type': 'application/json'}

                        response = requests.put(update_url, json=contact_data,
                                                headers=update_headers, timeout=30)
>>>>>>> 7207ce2b
                        chatwoot_id = existing_contact['id']
                    else:
                        # Create new contact
                        create_url = f"{CHATWOOT_BASE_URL}/contacts"
<<<<<<< HEAD
                        create_headers = {'Api-Access-Token': CHATWOOT_API_KEY, 'Content-Type': 'application/json'}

                        response = requests.post(create_url, json=contact_data, headers=create_headers, timeout=30)
=======
                        create_headers = {'Api-Access-Token': CHATWOOT_API_KEY,
                                          'Content-Type': 'application/json'}

                        response = requests.post(create_url, json=contact_data,
                                                 headers=create_headers, timeout=30)
>>>>>>> 7207ce2b
                        if response.status_code == 200:
                            response_data = response.json()
                            # Chatwoot API returns contact ID in payload.contact.id
                            chatwoot_id = response_data.get('payload', {}).get('contact', {}).get('id')
                        else:
                            chatwoot_id = None

                    if response.status_code == 429:
                        logger.warning("Rate limited, waiting 60 seconds...")
                        time.sleep(60)
                        continue

                    if response.status_code in [200, 201]:
                        # Assign contact to Customer Database inbox if we have the inbox ID
                        if chatwoot_id and customer_database_inbox_id:
                            try:
                                assign_url = f"{CHATWOOT_BASE_URL}/contacts/{chatwoot_id}/contact_inboxes"
<<<<<<< HEAD
                                assign_data = {'inbox_id': customer_database_inbox_id,
                                               'source_id': f'pipedrive_{chatwoot_id}'}
                                assign_headers = {'Api-Access-Token': CHATWOOT_API_KEY,
                                                  'Content-Type': 'application/json'}

                                assign_response = requests.post(assign_url, json=assign_data,
                                                                headers=assign_headers, timeout=30)
                                if assign_response.status_code == 200:
                                    logger.info(f"✅ Assigned {org['name']} to Customer Database inbox")
                                else:
                                    logger.warning(f"⚠️ Could not assign {org['name']} to inbox: "
                                                   f"{assign_response.status_code}")
                            except Exception as e:
                                logger.warning(f"⚠️ Failed to assign {org['name']} to inbox: {str(e)}")
                        # Mark as synced
                        cursor.execute(
                            "UPDATE organizations SET synced_to_chatwoot = 1, chatwoot_contact_id = %s "
                            "WHERE pipedrive_org_id = %s",
=======
                                assign_data = {
                                    'inbox_id': customer_database_inbox_id,
                                    'source_id': f'pipedrive_{chatwoot_id}'
                                }
                                assign_headers = {
                                    'Api-Access-Token': CHATWOOT_API_KEY,
                                    'Content-Type': 'application/json'
                                }

                                assign_response = requests.post(
                                    assign_url, json=assign_data,
                                    headers=assign_headers, timeout=30)
                                if assign_response.status_code == 200:
                                    logger.info(f"✅ Assigned {org['name']} to Customer Database inbox")
                                else:
                                    logger.warning(
                                        f"⚠️ Could not assign {org['name']} to inbox: "
                                        f"{assign_response.status_code}")
                            except Exception as e:
                                logger.warning(f"⚠️ Failed to assign {org['name']} to inbox: {str(e)}")

                        # Mark as synced
                        cursor.execute(
                            "UPDATE organizations SET synced_to_chatwoot = 1, "
                            "chatwoot_contact_id = %s WHERE pipedrive_org_id = %s",
>>>>>>> 7207ce2b
                            (chatwoot_id, org['pipedrive_org_id'])
                        )
                        synced_count += 1
                        logger.info(f"✅ Synced: {org['name']} → Chatwoot ID {chatwoot_id}")
                    else:
                        error_count += 1
                        logger.error(f"❌ Failed to sync: {org['name']} - {response.status_code}")
                        logger.error(f"Response text: {response.text}")

                except Exception as e:
                    error_count += 1
                    logger.error(f"❌ Error syncing {org['name']}: {e}")
                    import traceback
                    logger.error(f"Full error: {traceback.format_exc()}")
<<<<<<< HEAD
            conn.commit()
            logger.info(f"Sync completed: {synced_count} synced, {error_count} errors")
=======

            conn.commit()
            logger.info(f"Sync completed: {synced_count} synced, {error_count} errors")

            try:
                with conn.cursor() as log_cursor:
                    total_processed = synced_count + error_count
                    status = 'success' if error_count == 0 else (
                        'partial' if synced_count > 0 else 'error')

                    log_cursor.execute("""
                        INSERT INTO sync_log (sync_type, status, records_processed,
                                            records_synced, error_message, completed_at)
                        VALUES (%s, %s, %s, %s, %s, %s)
                    """, (
                        'organizations',
                        status,
                        total_processed,
                        synced_count,
                        f"{error_count} errors occurred" if error_count > 0 else None,
                        datetime.now()
                    ))
                    conn.commit()
            except Exception as e:
                logger.warning(f"Failed to log sync results: {e}")

            if total_processed > 0:
                error_rate = (error_count / total_processed) * 100
                if error_rate > 10:  # Alert if more than 10% errors
                    send_sync_alert(
                        'sync',
                        'high error rate',
                        f"Sync completed with high error rate: {error_rate:.1f}%",
                        {
                            'total_processed': total_processed,
                            'synced_count': synced_count,
                            'error_count': error_count,
                            'error_rate': f"{error_rate:.1f}%"
                        },
                        'WARNING'
                    )

            log_with_extra(logger, 20, "Sync operation completed", {
                'synced_count': synced_count,
                'error_count': error_count,
                'total_processed': total_processed,
                'error_rate': f"{(error_count / total_processed * 100):.1f}%" if total_processed > 0 else "0%"
            })

>>>>>>> 7207ce2b
    finally:
        conn.close()


def main():
    """Main function"""
    logger = setup_logging()
<<<<<<< HEAD
    logger.info("🚀 Starting Pipedrive to Chatwoot sync")
    logger.info("=" * 50)
    # Step 1: Get Customer organizations from Pipedrive
    logger.info("📥 Fetching Customer organizations from Pipedrive...")
    organizations = get_customer_organizations()
    if not organizations:
        logger.error("❌ No Customer organizations found")
        return
    # Step 2: Store in database
    logger.info("💾 Storing organizations in database...")
    store_organizations(organizations)
    # Step 3: Sync to Chatwoot
    logger.info("🔄 Syncing organizations to Chatwoot...")
    sync_to_chatwoot()
    logger.info("✅ Sync completed!")
=======

    logger.info("🚀 Starting Pipedrive to Chatwoot sync")
    logger.info("=" * 50)

    try:
        # Step 1: Get Customer organizations from Pipedrive
        logger.info("📥 Fetching Customer organizations from Pipedrive...")
        organizations = get_customer_organizations()

        if not organizations:
            logger.error("❌ No Customer organizations found")
            send_sync_alert(
                'sync',
                'no data',
                "No Customer organizations found in Pipedrive",
                {'label_filter': 5},
                'WARNING'
            )
            return

        # Step 2: Store in database
        logger.info("💾 Storing organizations in database...")
        store_organizations(organizations)

        # Step 3: Sync to Chatwoot
        logger.info("🔄 Syncing organizations to Chatwoot...")
        sync_to_chatwoot()

        logger.info("✅ Sync completed!")

    except Exception as e:
        error_msg = f"Sync process failed with critical error: {e}"
        logger.error(error_msg)
        send_sync_alert(
            'sync',
            'system error',
            error_msg,
            {'error': str(e)},
            'ERROR'
        )
        raise

>>>>>>> 7207ce2b


if __name__ == "__main__":
    main()<|MERGE_RESOLUTION|>--- conflicted
+++ resolved
@@ -1,10 +1,6 @@
 #!/usr/bin/env python3
 """
-<<<<<<< HEAD
-Simple, clean Pipedrive to Chatwoot sync you
-=======
 Simple, clean Pipedrive to Chatwoot sync
->>>>>>> 7207ce2b
 
 Syncs ONLY Customer organizations (label 5) from Pipedrive to Chatwoot
 """
@@ -16,11 +12,8 @@
 import logging
 import requests
 import pymysql
-<<<<<<< HEAD
-=======
 import pymysql.cursors
 from datetime import datetime
->>>>>>> 7207ce2b
 from dotenv import load_dotenv
 
 sys.path.append('/app')
@@ -48,27 +41,9 @@
 
 
 def setup_logging():
-<<<<<<< HEAD
-    """Set up logging"""
-    log_dir = os.getenv('LOG_DIR', 'logs')
-    if not os.path.isabs(log_dir):
-        script_dir = os.path.dirname(os.path.abspath(__file__))
-        log_dir = os.path.join(script_dir, log_dir)
-    os.makedirs(log_dir, exist_ok=True)
-    logging.basicConfig(
-        level=logging.INFO,
-        format='%(asctime)s - %(levelname)s - %(message)s',
-        handlers=[
-            logging.FileHandler(f"{log_dir}/sync.log"),
-            logging.StreamHandler(sys.stdout)
-        ]
-    )
-    return logging.getLogger(__name__)
-=======
     """Set up logging using centralized configuration"""
     return get_sync_logger()
 
->>>>>>> 7207ce2b
 
 
 def get_db_connection():
@@ -82,10 +57,7 @@
     organizations = []
     start = 0
     limit = 100
-<<<<<<< HEAD
-=======
-
->>>>>>> 7207ce2b
+
     while True:
         try:
             params = {
@@ -93,28 +65,19 @@
                 'start': start,
                 'limit': limit
             }
-<<<<<<< HEAD
+
             response = requests.get(f"{PIPEDRIVE_BASE_URL}/organizations", params=params, timeout=30)
             response.raise_for_status()
-=======
-
-            response = requests.get(f"{PIPEDRIVE_BASE_URL}/organizations", params=params, timeout=30)
-            response.raise_for_status()
-
->>>>>>> 7207ce2b
+
             data = response.json()
             page_orgs = data.get('data', [])
 
             # Filter for Customer organizations only (label 5)
             customer_orgs = [org for org in page_orgs if org.get('label') == 5]
             organizations.extend(customer_orgs)
-<<<<<<< HEAD
+
             logger.info(f"Page {start // limit + 1}: Found {len(customer_orgs)} Customer organizations")
-=======
-
-            logger.info(f"Page {start // limit + 1}: Found {len(customer_orgs)} Customer organizations")
-
->>>>>>> 7207ce2b
+
             # Check pagination
             pagination = data.get('additional_data', {}).get('pagination', {})
             if not pagination.get('more_items_in_collection', False):
@@ -122,17 +85,11 @@
 
             start = pagination.get('next_start', start + limit)
             time.sleep(1)  # Rate limiting
-<<<<<<< HEAD
+
         except Exception as e:
             logger.error(f"Error fetching organizations: {e}")
             break
-=======
-
-        except Exception as e:
-            logger.error(f"Error fetching organizations: {e}")
-            break
-
->>>>>>> 7207ce2b
+
     logger.info(f"Total Customer organizations found: {len(organizations)}")
     return organizations
 
@@ -172,29 +129,11 @@
     """Store organizations in database"""
     logger = logging.getLogger(__name__)
     conn = get_db_connection()
-<<<<<<< HEAD
-=======
-
->>>>>>> 7207ce2b
+
     try:
         with conn.cursor() as cursor:
             # Clear existing data
             cursor.execute("DELETE FROM organizations")
-<<<<<<< HEAD
-            # Insert new data
-            sql = """
-            INSERT INTO organizations
-              (pipedrive_org_id, name, phone, support_link, city, country, email, status, data, notes,
-               deal_title, owner_name, synced_to_chatwoot)
-            VALUES
-              (%(pipedrive_org_id)s, %(name)s, %(phone)s, %(support_link)s, %(city)s, %(country)s,
-               %(email)s, %(status)s, %(raw_data)s, %(notes)s, %(deal_title)s, %(owner_name)s, 0)
-            """
-            for org in organizations:
-                cursor.execute(sql, clean_organization_data(org))
-            conn.commit()
-            logger.info(f"Stored {len(organizations)} organizations in database")
-=======
 
             # Insert new data
             sql = """
@@ -214,7 +153,6 @@
             conn.commit()
             logger.info(f"Stored {len(organizations)} organizations in database")
 
->>>>>>> 7207ce2b
     finally:
         conn.close()
 
@@ -223,19 +161,13 @@
     """Sync organizations to Chatwoot"""
     logger = logging.getLogger(__name__)
     conn = get_db_connection()
-<<<<<<< HEAD
-=======
-
->>>>>>> 7207ce2b
+
     try:
         # Get the Customer Database inbox ID
         inboxes_url = f"{CHATWOOT_BASE_URL}/inboxes"
         inboxes_headers = {'Api-Access-Token': CHATWOOT_API_KEY}
         inboxes_response = requests.get(inboxes_url, headers=inboxes_headers, timeout=30)
-<<<<<<< HEAD
-=======
-
->>>>>>> 7207ce2b
+
         customer_database_inbox_id = None
         if inboxes_response.status_code == 200:
             inboxes_data = inboxes_response.json()
@@ -249,57 +181,39 @@
 
         if not customer_database_inbox_id:
             logger.warning("Could not find Customer Database inbox, contacts may not be visible in Chatwoot interface")
-<<<<<<< HEAD
-=======
-
->>>>>>> 7207ce2b
+
         with conn.cursor(pymysql.cursors.DictCursor) as cursor:
             cursor.execute("SELECT * FROM organizations WHERE synced_to_chatwoot = 0")
             organizations = cursor.fetchall()
 
             logger.info(f"Syncing {len(organizations)} organizations to Chatwoot")
-<<<<<<< HEAD
+
             synced_count = 0
             error_count = 0
-=======
-
-            synced_count = 0
-            error_count = 0
-
->>>>>>> 7207ce2b
+
             for org in organizations:
                 try:
                     # Search for existing contact
                     search_url = f"{CHATWOOT_BASE_URL}/contacts/search"
                     search_params = {'q': org['name']}
                     search_headers = {'Api-Access-Token': CHATWOOT_API_KEY}
-<<<<<<< HEAD
-                    search_response = requests.get(search_url, params=search_params, headers=search_headers, timeout=30)
-=======
 
                     search_response = requests.get(search_url, params=search_params,
                                                    headers=search_headers, timeout=30)
->>>>>>> 7207ce2b
 
                     if search_response.status_code == 429:
                         logger.warning("Rate limited, waiting 60 seconds...")
                         time.sleep(60)
                         search_response = requests.get(search_url, params=search_params,
                                                        headers=search_headers, timeout=30)
-<<<<<<< HEAD
-=======
-
->>>>>>> 7207ce2b
+
                     existing_contact = None
                     if search_response.status_code == 200:
                         search_data = search_response.json()
                         contacts = search_data.get('payload', search_data.get('data', []))
                         if contacts:
                             existing_contact = contacts[0]
-<<<<<<< HEAD
-=======
-
->>>>>>> 7207ce2b
+
                     # Prepare contact data
                     contact_data = {
                         'name': org['name'],
@@ -315,42 +229,27 @@
                             'organization_name': org['name']
                         }
                     }
-<<<<<<< HEAD
-=======
-
->>>>>>> 7207ce2b
+
                     # Create or update contact
                     time.sleep(1)  # Rate limiting
 
                     if existing_contact:
                         # Update existing contact
                         update_url = f"{CHATWOOT_BASE_URL}/contacts/{existing_contact['id']}"
-<<<<<<< HEAD
-                        update_headers = {'Api-Access-Token': CHATWOOT_API_KEY, 'Content-Type': 'application/json'}
-
-                        response = requests.put(update_url, json=contact_data, headers=update_headers, timeout=30)
-=======
                         update_headers = {'Api-Access-Token': CHATWOOT_API_KEY,
                                           'Content-Type': 'application/json'}
 
                         response = requests.put(update_url, json=contact_data,
                                                 headers=update_headers, timeout=30)
->>>>>>> 7207ce2b
                         chatwoot_id = existing_contact['id']
                     else:
                         # Create new contact
                         create_url = f"{CHATWOOT_BASE_URL}/contacts"
-<<<<<<< HEAD
-                        create_headers = {'Api-Access-Token': CHATWOOT_API_KEY, 'Content-Type': 'application/json'}
-
-                        response = requests.post(create_url, json=contact_data, headers=create_headers, timeout=30)
-=======
                         create_headers = {'Api-Access-Token': CHATWOOT_API_KEY,
                                           'Content-Type': 'application/json'}
 
                         response = requests.post(create_url, json=contact_data,
                                                  headers=create_headers, timeout=30)
->>>>>>> 7207ce2b
                         if response.status_code == 200:
                             response_data = response.json()
                             # Chatwoot API returns contact ID in payload.contact.id
@@ -368,26 +267,6 @@
                         if chatwoot_id and customer_database_inbox_id:
                             try:
                                 assign_url = f"{CHATWOOT_BASE_URL}/contacts/{chatwoot_id}/contact_inboxes"
-<<<<<<< HEAD
-                                assign_data = {'inbox_id': customer_database_inbox_id,
-                                               'source_id': f'pipedrive_{chatwoot_id}'}
-                                assign_headers = {'Api-Access-Token': CHATWOOT_API_KEY,
-                                                  'Content-Type': 'application/json'}
-
-                                assign_response = requests.post(assign_url, json=assign_data,
-                                                                headers=assign_headers, timeout=30)
-                                if assign_response.status_code == 200:
-                                    logger.info(f"✅ Assigned {org['name']} to Customer Database inbox")
-                                else:
-                                    logger.warning(f"⚠️ Could not assign {org['name']} to inbox: "
-                                                   f"{assign_response.status_code}")
-                            except Exception as e:
-                                logger.warning(f"⚠️ Failed to assign {org['name']} to inbox: {str(e)}")
-                        # Mark as synced
-                        cursor.execute(
-                            "UPDATE organizations SET synced_to_chatwoot = 1, chatwoot_contact_id = %s "
-                            "WHERE pipedrive_org_id = %s",
-=======
                                 assign_data = {
                                     'inbox_id': customer_database_inbox_id,
                                     'source_id': f'pipedrive_{chatwoot_id}'
@@ -413,7 +292,6 @@
                         cursor.execute(
                             "UPDATE organizations SET synced_to_chatwoot = 1, "
                             "chatwoot_contact_id = %s WHERE pipedrive_org_id = %s",
->>>>>>> 7207ce2b
                             (chatwoot_id, org['pipedrive_org_id'])
                         )
                         synced_count += 1
@@ -428,10 +306,6 @@
                     logger.error(f"❌ Error syncing {org['name']}: {e}")
                     import traceback
                     logger.error(f"Full error: {traceback.format_exc()}")
-<<<<<<< HEAD
-            conn.commit()
-            logger.info(f"Sync completed: {synced_count} synced, {error_count} errors")
-=======
 
             conn.commit()
             logger.info(f"Sync completed: {synced_count} synced, {error_count} errors")
@@ -481,7 +355,6 @@
                 'error_rate': f"{(error_count / total_processed * 100):.1f}%" if total_processed > 0 else "0%"
             })
 
->>>>>>> 7207ce2b
     finally:
         conn.close()
 
@@ -489,23 +362,6 @@
 def main():
     """Main function"""
     logger = setup_logging()
-<<<<<<< HEAD
-    logger.info("🚀 Starting Pipedrive to Chatwoot sync")
-    logger.info("=" * 50)
-    # Step 1: Get Customer organizations from Pipedrive
-    logger.info("📥 Fetching Customer organizations from Pipedrive...")
-    organizations = get_customer_organizations()
-    if not organizations:
-        logger.error("❌ No Customer organizations found")
-        return
-    # Step 2: Store in database
-    logger.info("💾 Storing organizations in database...")
-    store_organizations(organizations)
-    # Step 3: Sync to Chatwoot
-    logger.info("🔄 Syncing organizations to Chatwoot...")
-    sync_to_chatwoot()
-    logger.info("✅ Sync completed!")
-=======
 
     logger.info("🚀 Starting Pipedrive to Chatwoot sync")
     logger.info("=" * 50)
@@ -548,7 +404,6 @@
         )
         raise
 
->>>>>>> 7207ce2b
 
 
 if __name__ == "__main__":
